/*
 * Chat Relay: Relay for AI Chat Interfaces
 * Copyright (C) 2025 Jamison Moore
 *
 * This program is free software: you can redistribute it and/or modify
 * it under the terms of the GNU Affero General Public License as
 * published by the Free Software Foundation, either version 3 of the
 * License, or (at your option) any later version.
 *
 * This program is distributed in the hope that it will be useful,
 * but WITHOUT ANY WARRANTY; without even the implied warranty of
 * MERCHANTABILITY or FITNESS FOR A PARTICULAR PURPOSE.  See the
 * GNU Affero General Public License for more details.
 *
 * You should have received a copy of the GNU Affero General Public License
 * along with this program.  If not, see https://www.gnu.org/licenses/.
 */
// AI Chat Relay - Background Script

// Default settings
const DEFAULT_SETTINGS = {
  serverHost: 'localhost',
  serverPort: 3003,
  serverProtocol: 'ws'
};

let relaySocket = null;
let reconnectInterval = 5000;
let reconnectTimer = null;
let activeTabId = null;
let serverUrl = '';
let lastRequestId = null; // User's global lastRequestId
let processingRequest = false; // User's global processing flag
let pendingRequests = []; // User's command queue
let lastSuccessfullyProcessedMessageText = null; // Text of the last message successfully processed (AI response or duplicate handled)
const pendingRequestDetails = new Map(); // Stores { text: string } for active requests, keyed by requestId

// Supported domains for chat interfaces
const supportedDomains = ['gemini.google.com', 'aistudio.google.com', 'chatgpt.com', 'claude.ai'];

// ===== DEBUGGER RELATED GLOBALS =====
const BG_LOG_PREFIX = '[BG DEBUGGER]';
let debuggerAttachedTabs = new Map(); // tabId -> { providerName, patterns, isFetchEnabled, isAttached, lastKnownRequestId }


// Load settings and connect to the relay server
function loadSettingsAndConnect() {
  console.log("BACKGROUND: Loading settings and connecting to relay server");
  chrome.storage.sync.get(DEFAULT_SETTINGS, (items) => {
    serverUrl = `${items.serverProtocol}://${items.serverHost}:${items.serverPort}`;
    console.log("BACKGROUND: Using server URL:", serverUrl);
    connectToRelayServer();
  });
}

// Connect to the relay server
function connectToRelayServer() {
  if (relaySocket && relaySocket.readyState === WebSocket.OPEN) {
    console.log("BACKGROUND: Relay WS: Already connected.");
    return;
  }

  if (!navigator.onLine) {
    console.warn("BACKGROUND: Network offline. Deferring connection attempt.");
    if (reconnectTimer) clearTimeout(reconnectTimer);
    reconnectTimer = setTimeout(connectToRelayServer, reconnectInterval);
    return;
  }

  const healthCheckUrl = serverUrl.replace(/^ws/, 'http') + '/health';
  console.log("BACKGROUND: Performing HTTP pre-check to", healthCheckUrl);

  fetch(healthCheckUrl)
    .then(response => {
      if (!response.ok) {
        // Server responded, but not with a 2xx status (e.g., 404, 500)
        console.warn(`BACKGROUND: HTTP pre-check to ${healthCheckUrl} received non-OK status: ${response.status}. Server might be having issues. Deferring WebSocket attempt.`);
        return Promise.reject(new Error(`Server responded with ${response.status}`));
      }
      return response.json(); // Attempt to parse JSON
    })
    .then(healthData => {
      console.log(`BACKGROUND: HTTP pre-check to ${healthCheckUrl} successful. Server status: ${healthData.status}, Active Connections: ${healthData.activeBrowserConnections}. Proceeding with WebSocket connection.`);
      attemptWebSocketConnection();
    })
    .catch(fetchError => {
      // This catches network errors (server down) or errors from the .then() chain (non-OK response, JSON parse error)
      console.warn(`BACKGROUND: HTTP pre-check to ${healthCheckUrl} failed: ${fetchError.message}. Server is likely down, unreachable, or health endpoint is misbehaving. Deferring WebSocket attempt.`);
      relaySocket = null;
      if (reconnectTimer) clearTimeout(reconnectTimer);
      reconnectTimer = setTimeout(connectToRelayServer, reconnectInterval);
    });
}

function attemptWebSocketConnection() {
  console.log("BACKGROUND: Relay WS: Attempting to connect to", serverUrl);
  try {
    relaySocket = new WebSocket(serverUrl);

    relaySocket.onopen = () => {
      console.log("BACKGROUND: Relay WS: Connection established with relay server.");
      reconnectInterval = 5000; // Reset reconnect interval on successful connection
      if (reconnectTimer) clearTimeout(reconnectTimer);
      reconnectTimer = null;

      // Notify the server that this extension instance is ready
      if (relaySocket && relaySocket.readyState === WebSocket.OPEN) {
        const readyMessage = { type: 'EXTENSION_READY' };
        relaySocket.send(JSON.stringify(readyMessage));
        console.log("BACKGROUND: Relay WS: Sent EXTENSION_READY to server.");
      }
    };

    relaySocket.onmessage = (event) => {
      console.log("BACKGROUND: Relay WS: Message received from relay server:", event.data);
      try {
        const command = JSON.parse(event.data);
        if (command.type === 'SEND_CHAT_MESSAGE') {
          console.log("BACKGROUND: Received SEND_CHAT_MESSAGE command with requestId:", command.requestId);
          
          // Store details for this new request
          pendingRequestDetails.set(command.requestId, { messageContent: command.message }); // Changed key 'text' to 'messageContent'
          let messagePreview = "";
          const messageValue = command.message;
          if (typeof messageValue === 'string') {
            messagePreview = `String: "${messageValue.substring(0, 50)}..."`;
          } else if (messageValue instanceof ArrayBuffer) {
            messagePreview = `ArrayBuffer data (size: ${messageValue.byteLength} bytes)`;
          } else if (messageValue instanceof Blob) {
            messagePreview = `Blob data (size: ${messageValue.size} bytes, type: ${messageValue.type})`;
          } else if (messageValue && typeof messageValue === 'object' && messageValue !== null) {
            messagePreview = `Object data (type: ${Object.prototype.toString.call(messageValue)})`;
          } else {
            messagePreview = `Data type: ${typeof messageValue}, Value: ${String(messageValue).substring(0,50)}`;
          }
          console.log(`BACKGROUND: Stored details for requestId: ${command.requestId}, message: ${messagePreview}`);

          // Add to the queue
          pendingRequests.push(command);
          console.log(`BACKGROUND: Added command with requestId: ${command.requestId} to queue. Queue length: ${pendingRequests.length}`);
          
          // Attempt to process the next request in the queue
          processNextRequest();
        }
      } catch (error) {
        console.error("BACKGROUND: Relay WS: Error processing message from relay server:", error);
      }
    };

    relaySocket.onerror = (errorEvent) => {
      console.warn("BACKGROUND: Relay WS: WebSocket connection error (event):", errorEvent);
      // onclose will typically follow and handle reconnection logic
    };

    relaySocket.onclose = (closeEvent) => {
      console.log(`BACKGROUND: Relay WS: Connection closed (event). Code: ${closeEvent.code}, Reason: '${closeEvent.reason || 'N/A'}', Cleanly: ${closeEvent.wasClean}. Will attempt reconnect (via connectToRelayServer) in ${reconnectInterval / 1000}s.`);
      relaySocket = null;
      if (reconnectTimer) clearTimeout(reconnectTimer);
      // Retry the entire connectToRelayServer process, which includes the HTTP pre-check
      reconnectTimer = setTimeout(connectToRelayServer, reconnectInterval);
    };
  } catch (instantiationError) {
    console.error("BACKGROUND: Relay WS: Error instantiating WebSocket:", instantiationError);
    relaySocket = null;
    if (reconnectTimer) clearTimeout(reconnectTimer);
    console.log(`BACKGROUND: Relay WS: Instantiation failed. Will attempt reconnect (via connectToRelayServer) in ${reconnectInterval / 1000}s.`);
    // Retry the entire connectToRelayServer process
    reconnectTimer = setTimeout(connectToRelayServer, reconnectInterval);
  }
}

// Forward commands to content script
async function forwardCommandToContentScript(command) { // command will include original requestId
  try {
    console.log("BACKGROUND: Forwarding command to content script:", command);
    let targetTabIdForCommand = null;
    
    if (activeTabId) {
      try {
        console.log(`BACKGROUND: Attempting to use stored activeTabId: ${activeTabId}`);
        // Test send to ensure tab is still valid for this command before associating requestId
        await new Promise((resolve, reject) => {
            chrome.tabs.sendMessage(activeTabId, { type: "PING_TAB" }, response => { // Ping before associating
                if (chrome.runtime.lastError || !response || !response.success) {
                    console.warn(`BACKGROUND: Ping to stored tab ${activeTabId} failed or no ack:`, chrome.runtime.lastError ? chrome.runtime.lastError.message : "No response/success false");
                    activeTabId = null; // Invalidate activeTabId
                    reject(new Error("Ping failed"));
                } else {
                    console.log(`BACKGROUND: Ping to stored tab ${activeTabId} successful.`);
                    targetTabIdForCommand = activeTabId;
                    resolve();
                }
            });
        });
      } catch (error) {
        // Fall through to findAndSendToSuitableTab if ping fails
        console.warn(`BACKGROUND: Error using stored activeTabId ${activeTabId}, will find new tab:`, error);
      }
    }
    
    if (!targetTabIdForCommand) {
        targetTabIdForCommand = await findAndSendToSuitableTab(command, true); // Pass true to only find, not send yet
    }

    if (targetTabIdForCommand) {
        const tabInfo = debuggerAttachedTabs.get(targetTabIdForCommand);
        if (tabInfo) {
            tabInfo.lastKnownRequestId = command.requestId; // Store command's requestId for this specific tab
            console.log(BG_LOG_PREFIX, `Associated requestId ${command.requestId} with tab ${targetTabIdForCommand} for debugger.`);
        } else {
            console.warn(BG_LOG_PREFIX, `Tab ${targetTabIdForCommand} is not being debugged. Cannot associate requestId for debugger.`);
        }

        // Now actually send the command
        chrome.tabs.sendMessage(targetTabIdForCommand, command, (response) => {
          if (chrome.runtime.lastError) {
            const errorMessage = `Error sending message to content script in tab ${targetTabIdForCommand}: ${chrome.runtime.lastError.message}`;
            console.error(`BACKGROUND: ${errorMessage}`);
            
            // Send error to server
            if (relaySocket && relaySocket.readyState === WebSocket.OPEN) {
              relaySocket.send(JSON.stringify({
                type: "CHAT_RESPONSE_ERROR",
                requestId: command.requestId,
                error: `Failed to send command to content script (tab ${targetTabIdForCommand}). Detail: ${chrome.runtime.lastError.message}`
              }));
              console.log(`BACKGROUND: Sent CHAT_RESPONSE_ERROR to server for requestId: ${command.requestId} (content script send failed).`);
            } else {
              console.error(`BACKGROUND: Relay WS not OPEN, cannot send CHAT_RESPONSE_ERROR for requestId: ${command.requestId} (content script send failed).`);
            }

            if (lastRequestId === command.requestId) { 
                processingRequest = false;
                console.log(`BACKGROUND: Reset processingRequest for requestId: ${command.requestId} (content script send failed).`);
            }
            // Attempt to process the next request in the queue as this one failed at the background script level
            processNextRequest(); 

          } else {
            console.log(`BACKGROUND: Content script in tab ${targetTabIdForCommand} acknowledged command:`, response);
            // If content script acknowledges, it's responsible for sending a response/error back.
            // No need to call processNextRequest() here; content script's response will trigger it.
          }
        });

    } else {
        const errorMsg = "Could not find any suitable tab for command.";
        console.error(`BACKGROUND: ${errorMsg} for requestId: ${command.requestId}.`);
        
        if (relaySocket && relaySocket.readyState === WebSocket.OPEN) {
            relaySocket.send(JSON.stringify({
                type: "CHAT_RESPONSE_ERROR",
                requestId: command.requestId,
                error: errorMsg
            }));
            console.log(`BACKGROUND: Sent CHAT_RESPONSE_ERROR to server for requestId: ${command.requestId} (no suitable tab).`);
        } else {
            console.error(`BACKGROUND: Relay WS not OPEN, cannot send CHAT_RESPONSE_ERROR for requestId: ${command.requestId} (no suitable tab).`);
        }

        if (lastRequestId === command.requestId) {
            processingRequest = false;
            console.log(`BACKGROUND: Reset processingRequest for requestId: ${command.requestId} (no suitable tab).`);
        }
        // Ensure processNextRequest is called to handle any queued items,
        // even if this one failed.
        processNextRequest();
    }

  } catch (error) {
    console.error("BACKGROUND: Error in forwardCommandToContentScript for requestId:", command.requestId, error);
    // Send an error back to the server if an unexpected error occurs during forwarding
    if (relaySocket && relaySocket.readyState === WebSocket.OPEN) {
        relaySocket.send(JSON.stringify({
            type: "CHAT_RESPONSE_ERROR",
            requestId: command.requestId,
            error: `Internal error in background script while forwarding command: ${error.message}`
        }));
        console.log(`BACKGROUND: Sent CHAT_RESPONSE_ERROR to server for requestId: ${command.requestId} (exception).`);
    } else {
        console.error(`BACKGROUND: Relay WS not OPEN, cannot send CHAT_RESPONSE_ERROR for requestId: ${command.requestId} (exception).`);
    }

    if (lastRequestId === command.requestId) {
        processingRequest = false;
        console.log(`BACKGROUND: Reset processingRequest for requestId: ${command.requestId} (exception).`);
    }
  }
}

// Helper function to find a suitable tab and send the command
async function findAndSendToSuitableTab(command, justFinding = false) {
  try {
    console.log("BACKGROUND: Finding suitable tab for command:", command);
    const allTabs = await chrome.tabs.query({});
    const matchingTabs = allTabs.filter(tab => {
      if (!tab.url) return false;
      return supportedDomains.some(domain => tab.url.includes(domain));
    });
    
    console.log(`BACKGROUND: Found ${matchingTabs.length} tabs matching supported domains`);
    
    if (matchingTabs.length > 0) {
      const activeMatchingTabs = matchingTabs.filter(tab => tab.active);
      const targetTab = activeMatchingTabs.length > 0 ? activeMatchingTabs[0] : matchingTabs[0];
      console.log(`BACKGROUND: Selected tab ${targetTab.id} (${targetTab.url})`);
      activeTabId = targetTab.id; // Update global activeTabId

      if (justFinding) {
          return targetTab.id;
      }
      
      console.warn("BACKGROUND: findAndSendToSuitableTab called with justFinding=false. Sending is now handled by caller.");
      return targetTab.id; 

    } else {
      console.error("BACKGROUND: Could not find any tabs matching supported domains.");
      return null;
    }
  } catch (error) {
    console.error("BACKGROUND: Error finding suitable tab:", error);
    return null;
  }
}

// Process the next request in the queue
function processNextRequest() {
  console.log("BACKGROUND: Processing next request, queue length:", pendingRequests.length);
  if (processingRequest && pendingRequests.length > 0) {
      console.log("BACKGROUND: Still processing a request, deferring processNextRequest call.");
      return; 
  }
  
  if (pendingRequests.length > 0) {
    const nextCommand = pendingRequests.shift();
    console.log("BACKGROUND: Processing next command from queue:", nextCommand);
    
    // Ensure details are stored if this came from the pendingRequests queue
    // (though ideally they are stored when initially received from server)
    if (!pendingRequestDetails.has(nextCommand.requestId) && nextCommand.message !== undefined) {
        pendingRequestDetails.set(nextCommand.requestId, { messageContent: nextCommand.message }); // Use messageContent
        let preview = typeof nextCommand.message === 'string' ? `"${nextCommand.message.substring(0,30)}..."` : `Type: ${typeof nextCommand.message}`;
        console.log(`BACKGROUND: Stored details (messageContent) for queued requestId: ${nextCommand.requestId} (Message: ${preview}) while processing queue.`);
    }

    processingRequest = true;
    lastRequestId = nextCommand.requestId;
    
    // Add a delay before forwarding the command
    setTimeout(() => {
        forwardCommandToContentScript({
          action: "SEND_CHAT_MESSAGE",
          requestId: nextCommand.requestId,
          messageContent: nextCommand.message,
          settings: nextCommand.settings,
          lastProcessedText: lastSuccessfullyProcessedMessageText // Pass the text of the last successfully processed message
        });
    }, 500); // 500ms delay
  } else {
    console.log("BACKGROUND: No pending requests to process.");
  }
}

// Helper function to check if a URL is supported by a given provider
// This might need to be more sophisticated if provider domains are complex
function isUrlSupportedByProvider(url, providerName) {
    // This function would need access to the provider definitions or a shared config
    // For AIStudioProvider:
    if (providerName === "AIStudioProvider") {
        return url.includes("aistudio.google.com");
    }
    // For GeminiProvider:
    if (providerName === "GeminiProvider") {
        return url.includes("gemini.google.com");
    }
    // For ChatGPTProvider:
    if (providerName === "ChatGptProvider") { // Match the casing used by the provider's .name property
        return url.includes("chatgpt.com");
    }
    // For ClaudeProvider:
    if (providerName === "ClaudeProvider") { // Match the casing used by the provider's .name property
        return url.includes("claude.ai");
    }
    // Add other providers if necessary
    console.warn(BG_LOG_PREFIX, `isUrlSupportedByProvider: Unknown providerName '${providerName}'`);
    return false;
}

// Listen for tab updates
chrome.tabs.onUpdated.addListener(async (tabId, changeInfo, tab) => {
  if (changeInfo.status === 'complete' && tab.url) {
    const isSupportedDomain = supportedDomains.some(domain => tab.url.includes(domain));
    if (isSupportedDomain) {
      console.log(`BACKGROUND: A supported tab ${tabId} (${tab.url}) was updated. Checking if it should be the active tab.`);
      // Potentially update activeTabId, but be careful if multiple supported tabs are open.
      // The existing logic for activeTabId update via messages from content script might be more reliable.
      // For now, let's ensure it's set if it's the *only* active one or becomes active.
      if (tab.active || !activeTabId) {
           // Check if this tab is actually one of the supported types before making it active
           // This is a bit redundant with supportedDomains check but good for clarity
           const currentProvider = providerUtils.getProviderForUrl(tab.url); // Assuming providerUtils is accessible or we have a similar utility
           if (currentProvider) {
                activeTabId = tabId;
                console.log(`BACKGROUND: Set ${tabId} (${tab.url}) as the active tab.`);
           }
      }
    }
  }

  // Handle debugger re-attachment on URL changes for already debugged tabs
  const attachmentDetails = debuggerAttachedTabs.get(tabId);
  if (attachmentDetails && attachmentDetails.isAttached && changeInfo.url && tab && tab.url) {
    // changeInfo.url is the old URL, tab.url is the new one
    console.log(BG_LOG_PREFIX, `Tab ${tabId} updated. Old URL: ${changeInfo.url}, New URL: ${tab.url}. Checking debugger status.`);

    const providerStillValidForNewUrl = isUrlSupportedByProvider(tab.url, attachmentDetails.providerName);

    if (providerStillValidForNewUrl) {
      console.log(BG_LOG_PREFIX, `Tab ${tabId} URL changed to ${tab.url}. Provider ${attachmentDetails.providerName} still valid. Re-initiating debugger attachment.`);
      const oldProviderName = attachmentDetails.providerName;
      const oldPatterns = attachmentDetails.patterns; // These patterns were from the content script for the *domain*
      
      // Detach first to ensure a clean state, then re-attach.
      // The 'isAttached' flag in attachmentDetails will be set to false by detachDebugger.
      await detachDebugger(tabId);
      
      // Check if tab still exists (it should, as we are in its onUpdated event)
      try {
        const updatedTabInfo = await chrome.tabs.get(tabId);
        if (updatedTabInfo) {
            console.log(BG_LOG_PREFIX, `Proactively re-attaching debugger to ${tabId} (${updatedTabInfo.url}) with provider ${oldProviderName}.`);
            // Content script should send SET_DEBUGGER_TARGETS on its re-initialization.
            // However, a proactive re-attachment can be beneficial.
            // The patterns might need to be re-fetched if they are URL-specific beyond the domain.
            // For now, using oldPatterns, assuming they are domain-level.
            await attachDebuggerAndEnableFetch(tabId, oldProviderName, oldPatterns);
        }
      } catch (error) {
        console.warn(BG_LOG_PREFIX, `Error getting tab info for ${tabId} during re-attachment attempt:`, error.message);
      }

    } else {
      console.log(BG_LOG_PREFIX, `Tab ${tabId} URL changed to ${tab.url}. Provider ${attachmentDetails.providerName} no longer valid or URL not supported by provider. Detaching debugger.`);
      await detachDebugger(tabId);
    }
  } else if (attachmentDetails && attachmentDetails.isAttached && changeInfo.status === 'loading' && tab && tab.url && !changeInfo.url) {
    // Sometimes URL change is only visible when status is 'loading' and tab.url is the new one.
    // This is a more aggressive check.
    const newUrl = tab.url;
    console.log(BG_LOG_PREFIX, `Tab ${tabId} is loading new URL: ${newUrl}. Checking debugger status.`);
    const providerStillValidForNewUrl = isUrlSupportedByProvider(newUrl, attachmentDetails.providerName);
    if (!providerStillValidForNewUrl) {
        console.log(BG_LOG_PREFIX, `Tab ${tabId} loading new URL ${newUrl}. Provider ${attachmentDetails.providerName} may no longer be valid. Detaching.`);
        await detachDebugger(tabId);
    }
    // If provider is still valid, we'll let the 'complete' status handler above deal with re-attachment if needed,
    // or rely on content script sending SET_DEBUGGER_TARGETS.
  }
});

// Listen for messages from Content Scripts and Popup
chrome.runtime.onMessage.addListener((message, sender, sendResponse) => {
  console.log("BACKGROUND: Received message:", message.type || message.action, "from tabId:", sender.tab ? sender.tab.id : 'popup/unknown');
  
  if (sender.tab && sender.tab.id) {
    activeTabId = sender.tab.id; // User's original logic for activeTabId
    console.log(`BACKGROUND: Updated activeTabId to ${activeTabId} from sender`);
  }

  if (message.type === "SET_DEBUGGER_TARGETS") {
      if (sender.tab && sender.tab.id) {
          const tabId = sender.tab.id;
          console.log(BG_LOG_PREFIX, `SET_DEBUGGER_TARGETS for tab ${tabId}, provider: ${message.providerName}, patterns:`, message.patterns);
          attachDebuggerAndEnableFetch(tabId, message.providerName, message.patterns);
          sendResponse({ status: "Debugger attachment initiated" });
      } else {
          console.error(BG_LOG_PREFIX, "SET_DEBUGGER_TARGETS message received without valid sender.tab.id");
          sendResponse({ status: "Error: Missing tabId" });
      }
      return true; 
  } 
  else if (message.type === "CHAT_RELAY_READY") {
    console.log(`BACKGROUND: Content script ready in ${message.chatInterface} on tab ${sender.tab ? sender.tab.id : 'unknown'}`);
    if (sender.tab && sender.tab.id) activeTabId = sender.tab.id;
    sendResponse({ success: true });
    return true; // Indicate that sendResponse might be used (even if synchronously here)
  } else if (message.action === "RESPONSE_CAPTURED") {
    console.log(`BACKGROUND: Received captured response (OLD DOM METHOD) from content script on tab ${sender.tab ? sender.tab.id : 'unknown'} Request ID: ${message.requestId}`);
    
    if (relaySocket && relaySocket.readyState === WebSocket.OPEN) {
      console.log("BACKGROUND: Forwarding (OLD DOM) response to relay server:", message.response);
      relaySocket.send(JSON.stringify({
        type: "CHAT_RESPONSE", 
        requestId: message.requestId, 
        response: message.response,
        isFinal: true 
      }));
      sendResponse({ success: true });
      
      if (lastRequestId === message.requestId) {
          processingRequest = false;
          console.log("BACKGROUND: Reset processingRequest after (OLD DOM) RESPONSE_CAPTURED.");
          processNextRequest();
      }

    } else {
      console.error("BACKGROUND: Relay WS not connected, cannot forward (OLD DOM) response");
      sendResponse({ success: false, error: "Relay WebSocket not connected" });
      if (lastRequestId === message.requestId) {
          processingRequest = false;
      }
    }
    return true; 
  } else if (message.action === "GET_CONNECTION_STATUS") {
    const isConnected = relaySocket && relaySocket.readyState === WebSocket.OPEN;
    sendResponse({ connected: isConnected });
    return true; // Indicate that sendResponse might be used
  } else if (message.type === "CHAT_RESPONSE_FROM_DOM") {
    console.log(`BACKGROUND: Received CHAT_RESPONSE_FROM_DOM from tab ${sender.tab ? sender.tab.id : 'unknown'} for requestId ${message.requestId}`);
    const tabId = sender.tab ? sender.tab.id : null;
    const tabInfo = tabId ? debuggerAttachedTabs.get(tabId) : null;

    if (tabInfo && tabInfo.lastKnownRequestId === message.requestId && processingRequest) {
        if (relaySocket && relaySocket.readyState === WebSocket.OPEN) {
            relaySocket.send(JSON.stringify({
                type: "CHAT_RESPONSE_CHUNK",
                requestId: message.requestId,
                chunk: message.text,
                isFinal: message.isFinal !== undefined ? message.isFinal : true
            }));
            relaySocket.send(JSON.stringify({
                type: "CHAT_RESPONSE_STREAM_ENDED",
                requestId: message.requestId
            }));
            console.log(`BACKGROUND: Sent CHAT_RESPONSE_CHUNK (from DOM) and _STREAM_ENDED for app requestId: ${message.requestId}`);
            sendResponse({ success: true, message: "DOM Response forwarded to relay." });
        } else {
            console.error(`BACKGROUND: Relay WS not connected, cannot send DOM-captured response for requestId: ${message.requestId}`);
            sendResponse({ success: false, error: "Relay WebSocket not connected." });
        }
        // Finalize this request processing
        processingRequest = false;
        if (tabInfo) tabInfo.lastKnownRequestId = null; // Clear for this specific tab op
        console.log(`BACKGROUND: Reset processingRequest. Cleared lastKnownRequestId for tab ${tabId} after DOM response.`);
        processNextRequest();
    } else {
        console.warn(`BACKGROUND: Mismatched requestId or not processing for CHAT_RESPONSE_FROM_DOM. Current lastKnownRequestId: ${tabInfo ? tabInfo.lastKnownRequestId : 'N/A'}, processingRequest: ${processingRequest}, msg RequestId: ${message.requestId}`);
        sendResponse({ success: false, error: "Mismatched requestId or not processing." });
    }
    return true;
  } else if (message.type === "CHAT_RESPONSE_FROM_DOM_FAILED") {
    console.error(`BACKGROUND: Received CHAT_RESPONSE_FROM_DOM_FAILED from tab ${sender.tab ? sender.tab.id : 'unknown'} for requestId ${message.requestId}: ${message.error}`);
    const tabId = sender.tab ? sender.tab.id : null;
    const tabInfo = tabId ? debuggerAttachedTabs.get(tabId) : null;

    if (tabInfo && tabInfo.lastKnownRequestId === message.requestId && processingRequest) {
        if (relaySocket && relaySocket.readyState === WebSocket.OPEN) {
            relaySocket.send(JSON.stringify({
                type: "CHAT_RESPONSE_ERROR",
                requestId: message.requestId,
                error: `Failed to capture response from DOM on tab ${tabId}: ${message.error}`
            }));
        }
        sendResponse({ success: true, message: "DOM failure noted and error sent to relay." });
        // Finalize this request processing
        processingRequest = false;
        if (tabInfo) tabInfo.lastKnownRequestId = null;
        console.log(`BACKGROUND: Reset processingRequest. Cleared lastKnownRequestId for tab ${tabId} after DOM failure.`);
        processNextRequest();
    } else {
        console.warn(`BACKGROUND: Mismatched requestId or not processing for CHAT_RESPONSE_FROM_DOM_FAILED. Current lastKnownRequestId: ${tabInfo ? tabInfo.lastKnownRequestId : 'N/A'}, processingRequest: ${processingRequest}, msg RequestId: ${message.requestId}`);
        sendResponse({ success: false, error: "Mismatched requestId or not processing for DOM failure." });
    }
    return true;
  } else if (message.type === "FINAL_RESPONSE_TO_RELAY") {
      console.log(BG_LOG_PREFIX, `[REQ-${message.requestId}] RECEIVED FINAL_RESPONSE_TO_RELAY. FromTab: ${sender.tab ? sender.tab.id : 'N/A'}. HasError: ${!!message.error}. TextLength: ${message.text ? String(message.text).length : 'N/A'}. IsFinal: ${message.isFinal}. FullMsg:`, JSON.stringify(message).substring(0,500));
      const tabId = sender.tab ? sender.tab.id : null;
      const tabInfo = tabId ? debuggerAttachedTabs.get(tabId) : null;

      // Update lastSuccessfullyProcessedMessageText regardless of current processing state,
      // as this confirms a message text was fully processed by the AI.
      const details = pendingRequestDetails.get(message.requestId);
      if (details) {
          if (typeof details.messageContent === 'string') {
              lastSuccessfullyProcessedMessageText = details.messageContent;
              console.log(`BACKGROUND: Updated lastSuccessfullyProcessedMessageText to: "${lastSuccessfullyProcessedMessageText.substring(0,50)}..." for completed requestId ${message.requestId}`);
          } else {
              console.log(`BACKGROUND: RequestId ${message.requestId} (messageContent type: ${typeof details.messageContent}) completed. lastSuccessfullyProcessedMessageText not updated with non-string content.`);
          }
          pendingRequestDetails.delete(message.requestId);
      } else {
          console.warn(`BACKGROUND: Received FINAL_RESPONSE_TO_RELAY for unknown requestId ${message.requestId} (not in pendingRequestDetails). Cannot update lastSuccessfullyProcessedMessageText accurately.`);
      }

      // Check if this is the request we are currently processing for state reset
      if (processingRequest && lastRequestId === message.requestId) {
          if (relaySocket && relaySocket.readyState === WebSocket.OPEN) {
              if (message.error) { // Check if content.js sent an error (e.g., response too large)
                  console.error(BG_LOG_PREFIX, `Content script reported an error for requestId ${message.requestId}: ${message.error}`);
                  try {
                      relaySocket.send(JSON.stringify({
                          type: "CHAT_RESPONSE_ERROR",
                          requestId: message.requestId,
                          error: message.error
                      }));
                      console.log(BG_LOG_PREFIX, `Sent CHAT_RESPONSE_ERROR to server for requestId ${message.requestId} due to content script error.`);
                      sendResponse({ success: true, message: "Error reported by content script sent to relay." });
                  } catch (e) {
                      console.error(BG_LOG_PREFIX, `Error sending CHAT_RESPONSE_ERROR to relay for requestId ${message.requestId}:`, e);
                      sendResponse({ success: false, error: `Error sending CHAT_RESPONSE_ERROR to relay: ${e.message}` });
                  }
              } else { // No error from content.js, proceed to send data
                  try {
                      let responseText = message.text || "";
                      
                      // Decode text if it was encoded by content script
                      if (message.encoded) {
                          responseText = decodeURIComponent(responseText);
                      }
                      
                      console.log(BG_LOG_PREFIX, `Attempting to send FINAL CHAT_RESPONSE_CHUNK for requestId ${message.requestId}. Data length: ${responseText.length}`);
                      relaySocket.send(JSON.stringify({
                          type: "CHAT_RESPONSE_CHUNK",
                          requestId: message.requestId,
                          chunk: responseText,
                          isFinal: true
                      }));
                      console.log(BG_LOG_PREFIX, `Attempting to send CHAT_RESPONSE_STREAM_ENDED for requestId ${message.requestId}`);
                      relaySocket.send(JSON.stringify({
                          type: "CHAT_RESPONSE_STREAM_ENDED",
                          requestId: message.requestId
                      }));
                      console.log(BG_LOG_PREFIX, `Successfully sent FINAL CHAT_RESPONSE_CHUNK and _STREAM_ENDED for app requestId: ${message.requestId} to relaySocket.`);
                      sendResponse({ success: true, message: "Final response sent to relay." });
                  } catch (e) {
                      console.error(BG_LOG_PREFIX, `Error during relaySocket.send() for FINAL response (requestId ${message.requestId}):`, e);
                      sendResponse({ success: false, error: `Error sending final response to relay: ${e.message}` });
                  }
              }
          } else {
              console.error(BG_LOG_PREFIX, `Relay WS not OPEN (state: ${relaySocket ? relaySocket.readyState : 'null'}), cannot send final response/error for app requestId: ${message.requestId}`);
              sendResponse({ success: false, error: "Relay WebSocket not connected." });
          }

          // Finalize this request processing
          console.log(BG_LOG_PREFIX, `Processing complete for command with app requestId: ${message.requestId} on tab ${tabId}`);
          processingRequest = false;
          if (tabInfo) tabInfo.lastKnownRequestId = null;
          console.log(BG_LOG_PREFIX, `Reset processingRequest. Cleared lastKnownRequestId for tab ${tabId}.`);
          processNextRequest();
      } else {
          console.warn(`BACKGROUND: Received FINAL_RESPONSE_TO_RELAY for requestId ${message.requestId}, but not currently processing it (current: ${lastRequestId}, processing: ${processingRequest}). Ignoring.`);
          sendResponse({ success: false, error: "Request ID mismatch or not processing." });
      }
      return true; // Indicate async response potentially
  } else if (message.type === "DUPLICATE_MESSAGE_HANDLED") {
    console.log(`BACKGROUND: Content script handled requestId ${message.requestId} as a duplicate of text: "${message.originalText ? message.originalText.substring(0,50) : 'N/A'}..."`);
    
    // Update last successfully processed text because this text was confirmed as a duplicate of it.
    lastSuccessfullyProcessedMessageText = message.originalText;
    pendingRequestDetails.delete(message.requestId); // Clean up details map
    console.log(`BACKGROUND: Updated lastSuccessfullyProcessedMessageText (due to duplicate) to: "${lastSuccessfullyProcessedMessageText ? lastSuccessfullyProcessedMessageText.substring(0,50) : 'N/A'}..."`);

    if (processingRequest && lastRequestId === message.requestId) {
        if (relaySocket && relaySocket.readyState === WebSocket.OPEN) {
            relaySocket.send(JSON.stringify({
                type: "CHAT_RESPONSE",
                requestId: message.requestId,
                response: `[ChatRelay Extension] Request to send duplicate message ("${message.originalText ? message.originalText.substring(0,100) : 'N/A'}") was detected and cleared from input. No message sent to AI.`,
                isFinal: true
            }));
            console.log(`BACKGROUND: Sent CHAT_RESPONSE (for duplicate) to server for requestId: ${message.requestId}.`);
        } else {
            console.error(`BACKGROUND: Relay WS not OPEN, cannot send CHAT_RESPONSE (for duplicate) for requestId: ${message.requestId}.`);
        }

        processingRequest = false;
        // lastRequestId remains, it's the ID of the last command *received*
        // currentRequestText (if used) would be nulled here.
        const tabInfo = sender.tab ? debuggerAttachedTabs.get(sender.tab.id) : null;
        if (tabInfo && tabInfo.lastKnownRequestId === message.requestId) {
             tabInfo.lastKnownRequestId = null;
        }

        console.log(`BACKGROUND: Reset processingRequest after DUPLICATE_MESSAGE_HANDLED for requestId: ${message.requestId}.`);
        processNextRequest();
    } else {
        console.warn(`BACKGROUND: Received DUPLICATE_MESSAGE_HANDLED for requestId ${message.requestId}, but not currently processing it or ID mismatch. Current lastRequestId: ${lastRequestId}, processing: ${processingRequest}. Still updated LSPMT.`);
        // If it was an older request, its details are cleaned, LSPMT updated. Server informed if possible.
         if (relaySocket && relaySocket.readyState === WebSocket.OPEN) {
            relaySocket.send(JSON.stringify({
                type: "CHAT_RESPONSE",
                requestId: message.requestId,
                response: `[ChatRelay Extension] An older/superseded request (ID: ${message.requestId}, Text: "${message.originalText ? message.originalText.substring(0,100) : 'N/A'}") was handled as a duplicate.`,
                isFinal: true
            }));
        }
    }
    sendResponse({ success: true, message: "Duplicate handling acknowledged by background." });
    return true;
  } else if (message.type === "USER_STOP_REQUEST") {
    const requestIdToStop = message.requestId;
    console.log(`BACKGROUND: Received USER_STOP_REQUEST for requestId: ${requestIdToStop}`);
    let responseSent = false; // To ensure sendResponse is called once

    // Case 1: The request to stop is the currently processing one.
    if (processingRequest && lastRequestId === requestIdToStop) {
        console.log(`BACKGROUND: Initiating stop for currently processing request: ${lastRequestId}. Content script will send FINAL_RESPONSE_TO_RELAY.`);
        if (activeTabId) {
            chrome.tabs.sendMessage(activeTabId, {
                action: "STOP_STREAMING",
                requestId: lastRequestId
            }, response => {
                if (chrome.runtime.lastError) {
                    console.error(`BACKGROUND: Error sending STOP_STREAMING to tab ${activeTabId} for requestId ${lastRequestId}:`, chrome.runtime.lastError.message);
                } else {
                    console.log(`BACKGROUND: Sent STOP_STREAMING to tab ${activeTabId} for requestId ${lastRequestId}. Content script ack:`, response);
                }
            });
        } else {
            console.warn(`BACKGROUND: Cannot send STOP_STREAMING for currently processing requestId ${lastRequestId}, activeTabId is null. This request might not be properly finalized by the provider.`);
            // If no active tab, we can't tell content.js to stop.
            // We should still inform the relay and clean up what we can,
            // though the provider state might remain for this request.
            if (relaySocket && relaySocket.readyState === WebSocket.OPEN) {
                relaySocket.send(JSON.stringify({
                    type: "CHAT_RESPONSE_ERROR",
                    requestId: lastRequestId,
                    error: "Request cancelled by user (no active tab to signal provider)."
                }));
            }
            // Since we can't rely on FINAL_RESPONSE_TO_RELAY, we have to clean up here.
            processingRequest = false;
            pendingRequestDetails.delete(lastRequestId);
            // lastSuccessfullyProcessedMessageText = null; // Consider if this should be reset
            console.log(`BACKGROUND: Forcefully reset processingRequest for ${lastRequestId} due to USER_STOP_REQUEST with no active tab.`);
            processNextRequest(); // Attempt to process next
        }

        // Inform relay server about cancellation (can be done early)
        if (relaySocket && relaySocket.readyState === WebSocket.OPEN) {
            relaySocket.send(JSON.stringify({
                type: "CHAT_RESPONSE_ERROR", // Or a new type like "USER_CANCELLED_REQUEST"
                requestId: lastRequestId, // Use lastRequestId as it's the one being processed
                error: "Request cancelled by user."
            }));
            console.log(`BACKGROUND: Sent CHAT_RESPONSE_ERROR (user cancelled) to server for currently processing requestId: ${lastRequestId}.`);
        }
        
        // IMPORTANT: Do NOT set processingRequest = false or clear lastRequestId details here.
        // Let the FINAL_RESPONSE_TO_RELAY (triggered by provider.stopStreaming) handle the final state cleanup.
        sendResponse({ success: true, message: `Stop initiated for currently processing request ${lastRequestId}. Waiting for finalization from content script.` });
        responseSent = true;

    // Case 2: The request to stop is in the pending queue (not actively processing).
    } else {
        const initialQueueLength = pendingRequests.length;
        pendingRequests = pendingRequests.filter(req => req.requestId !== requestIdToStop);
        if (pendingRequests.length < initialQueueLength) {
            console.log(`BACKGROUND: Removed requestId ${requestIdToStop} from pendingRequests queue.`);
            pendingRequestDetails.delete(requestIdToStop); // Clean up details for the queued item

            if (relaySocket && relaySocket.readyState === WebSocket.OPEN) {
                 relaySocket.send(JSON.stringify({
                    type: "CHAT_RESPONSE_ERROR",
                    requestId: requestIdToStop,
                    error: `Request ${requestIdToStop} cancelled by user while in queue.`
                }));
                console.log(`BACKGROUND: Sent CHAT_RESPONSE_ERROR (user cancelled in queue) to server for requestId: ${requestIdToStop}.`);
            }
            if (!responseSent) sendResponse({ success: true, message: `Request ${requestIdToStop} removed from queue.` });
            responseSent = true;
        }
    }

    if (!responseSent) {
        console.warn(`BACKGROUND: USER_STOP_REQUEST for ${requestIdToStop}, but it was not actively processing nor found in the pending queue. Current active: ${lastRequestId}, processing: ${processingRequest}`);
        sendResponse({ success: false, error: "Request not found processing or in queue." });
    }
    return true;
  }
  // IMPORTANT: Add other top-level else if (message.action === "SAVE_SETTINGS") etc. here if they exist outside this snippet
});

// Listen for storage changes to update the server URL
chrome.storage.onChanged.addListener((changes, namespace) => {
  if (namespace === 'sync') {
    let needsReconnect = false;
    if (changes.serverHost || changes.serverPort || changes.serverProtocol) {
        needsReconnect = true;
    }
    
    if (needsReconnect) {
      console.log("BACKGROUND: Server settings changed, reconnecting...");
      if (relaySocket) {
        relaySocket.close(); 
      } else {
        loadSettingsAndConnect(); 
      }
    }
  }
});

// Initial setup
loadSettingsAndConnect();

// Placeholder for providerUtils if it's not globally available from another script.
// In a real extension, this would likely be imported or part of a shared module.
const providerUtils = {
    _providers: {}, // providerName -> { instance, domains }
    registerProvider: function(name, domains, instance) {
        this._providers[name] = { instance, domains };
        // console.log(BG_LOG_PREFIX, `Provider registered in background (simulated): ${name}`);
    },
    getProviderForUrl: function(url) {
        for (const name in this._providers) {
            if (this._providers[name].domains.some(domain => url.includes(domain))) {
                return this._providers[name].instance;
            }
        }
        return null;
    },
    // Simulate AIStudioProvider registration for isUrlSupportedByProvider
    // This would normally happen if provider-utils.js was also loaded in background context
    // or if this info was passed/stored differently.
    _initializeSimulatedProviders: function() {
        this.registerProvider("AIStudioProvider", ["aistudio.google.com"], { name: "AIStudioProvider" });
        this.registerProvider("GeminiProvider", ["gemini.google.com"], { name: "GeminiProvider" });
        this.registerProvider("GeminiProvider", ["chatgpt.com"], { name: "ChatGPTProvider" });
        this.registerProvider("GeminiProvider", ["claude.ai"], { name: "ClaudeProvider" });

    }
};
providerUtils._initializeSimulatedProviders(); // Call to populate for the helper

console.log("BACKGROUND: AI Chat Relay: Background Service Worker started.");


// ===== DEBUGGER LOGIC =====
async function attachDebuggerAndEnableFetch(tabId, providerName, patterns) {
    if (!tabId || !patterns || patterns.length === 0) {
        console.error(BG_LOG_PREFIX, `attachDebuggerAndEnableFetch: Invalid parameters for tab ${tabId}. Patterns:`, patterns);
        return;
    }
    const debuggee = { tabId: tabId };
    const requiredVersion = "1.3";

    try {
        const existingAttachment = debuggerAttachedTabs.get(tabId);
        if (existingAttachment && existingAttachment.isAttached) {
            console.log(BG_LOG_PREFIX, `Already attached to tab ${tabId}. Ensuring Fetch is enabled with latest patterns.`);
        } else {
            console.log(BG_LOG_PREFIX, `Attempting to attach debugger to tab ${tabId}`);
            await new Promise((resolve, reject) => {
                chrome.debugger.attach(debuggee, requiredVersion, () => {
                    if (chrome.runtime.lastError) {
                        console.error(BG_LOG_PREFIX, `Error attaching debugger to tab ${tabId}:`, chrome.runtime.lastError.message);
                        debuggerAttachedTabs.delete(tabId);
                        return reject(chrome.runtime.lastError);
                    }
                    console.log(BG_LOG_PREFIX, `Successfully attached debugger to tab ${tabId}`);
                    debuggerAttachedTabs.set(tabId, {
                        providerName: providerName,
                        patterns: patterns,
                        isFetchEnabled: false,
                        isAttached: true,
                        lastKnownRequestId: null 
                    });
                    resolve();
                });
            });
        }
        
        const currentTabDataForPatterns = debuggerAttachedTabs.get(tabId);
        if (currentTabDataForPatterns) {
            currentTabDataForPatterns.patterns = patterns; 
            currentTabDataForPatterns.providerName = providerName; 
        }

        // Explicitly disable Fetch first, in case it's in a weird state
        try {
            console.log(BG_LOG_PREFIX, `Attempting to disable Fetch domain for tab ${tabId} before re-enabling.`);
            await new Promise((resolve, reject) => {
                chrome.debugger.sendCommand(debuggee, "Fetch.disable", {}, (disableResponse) => {
                    if (chrome.runtime.lastError) {
                        console.warn(BG_LOG_PREFIX, `Warning/Error disabling Fetch for tab ${tabId}:`, chrome.runtime.lastError.message);
                        // Don't reject, just log, as we want to proceed to enable anyway
                    } else {
                        console.log(BG_LOG_PREFIX, `Successfully disabled Fetch for tab ${tabId}. Response:`, disableResponse);
                    }
                    resolve();
                });
            });
        } catch (e) {
            console.warn(BG_LOG_PREFIX, `Exception during explicit Fetch.disable for tab ${tabId}:`, e);
        }

        console.log(BG_LOG_PREFIX, `Enabling Fetch domain for tab ${tabId} with patterns:`, patterns);
        await new Promise((resolve, reject) => {
            const fetchEnableParams = { patterns: patterns };
            console.log(BG_LOG_PREFIX, `Preparing to call Fetch.enable for tab ${tabId} with params:`, JSON.stringify(fetchEnableParams));
            chrome.debugger.sendCommand(debuggee, "Fetch.enable", fetchEnableParams, (response) => {
                if (chrome.runtime.lastError) {
                    console.error(BG_LOG_PREFIX, `Error enabling Fetch for tab ${tabId}:`, chrome.runtime.lastError.message);
                    return reject(chrome.runtime.lastError);
                }
                console.log(BG_LOG_PREFIX, `Successfully enabled Fetch for tab ${tabId}. Response from Fetch.enable:`, response);
                const currentTabData = debuggerAttachedTabs.get(tabId);
                if (currentTabData) {
                    currentTabData.isFetchEnabled = true;
                }
                resolve();
            });
        });
    } catch (error) {
        console.error(BG_LOG_PREFIX, `Error in attachDebuggerAndEnableFetch for tab ${tabId}:`, error);
        // Ensure flags are reset on error
        const currentTabDataOnError = debuggerAttachedTabs.get(tabId);
        if (currentTabDataOnError) {
            currentTabDataOnError.isFetchEnabled = false; // Ensure this is false
            // if (!currentTabDataOnError.isAttached) { // Commenting out: if attach failed earlier, it's already deleted. If attach succeeded but enable failed, we want to keep attachment info.
            //     debuggerAttachedTabs.delete(tabId);
            // }
        }
    }
}

async function detachDebugger(tabId) {
    if (!tabId) return;
    const attachmentDetails = debuggerAttachedTabs.get(tabId);
    if (attachmentDetails && attachmentDetails.isAttached) {
        console.log(BG_LOG_PREFIX, `Attempting to detach debugger from tab ${tabId}`);
        try {
            await new Promise((resolve, reject) => {
                chrome.debugger.detach({ tabId: tabId }, () => {
                    if (chrome.runtime.lastError) {
                        console.error(BG_LOG_PREFIX, `Error detaching debugger from tab ${tabId}:`, chrome.runtime.lastError.message);
                    } else {
                        console.log(BG_LOG_PREFIX, `Successfully detached debugger from tab ${tabId}`);
                    }
                    debuggerAttachedTabs.delete(tabId);
                    resolve(); // Resolve even if detach had an error, as we've cleaned up map
                });
            });
        } catch (error) { // Catch errors from the Promise constructor itself or unhandled rejections
            console.error(BG_LOG_PREFIX, `Exception during detach for tab ${tabId}:`, error);
            debuggerAttachedTabs.delete(tabId); // Ensure cleanup
        }
    } else {
        // If not attached or no details, still ensure it's not in the map
        debuggerAttachedTabs.delete(tabId);
    }
}

chrome.tabs.onRemoved.addListener((tabId, removeInfo) => {
    console.log(BG_LOG_PREFIX, `Tab ${tabId} removed. Detaching debugger if attached.`);
    detachDebugger(tabId);
});

chrome.runtime.onSuspend.addListener(() => {
    console.log(BG_LOG_PREFIX, "Extension suspending. Detaching all debuggers.");
    for (const tabId of debuggerAttachedTabs.keys()) {
        detachDebugger(tabId);
    }
});

chrome.debugger.onDetach.addListener((source, reason) => {
    if (source.tabId) {
        console.log(BG_LOG_PREFIX, `Debugger detached from tab ${source.tabId} (e.g. DevTools closed) due to: ${reason}. Cleaning up.`);
        debuggerAttachedTabs.delete(source.tabId);
    }
});

chrome.debugger.onEvent.addListener((debuggeeId, message, params) => {
    if (!debuggeeId.tabId) return;
    const tabId = debuggeeId.tabId;
    const tabInfo = debuggerAttachedTabs.get(tabId);

    // DEVELOPER ACTION: This parsing function needs to be robustly implemented
    // based on consistent observation of the AI Studio response structure.
    function parseAiStudioResponse(jsonString) {
        try {
            const parsed = JSON.parse(jsonString);
            let combinedText = "";
            if (Array.isArray(parsed)) {
                for (const topLevelEntry of parsed) {
                    if (topLevelEntry && topLevelEntry[0] && topLevelEntry[0][2] && Array.isArray(topLevelEntry[0][2])) {
                        for (const candidateBlock of topLevelEntry[0][2]) {
                            if (candidateBlock && candidateBlock[0] && candidateBlock[0][0] && candidateBlock[0][0][0] && Array.isArray(candidateBlock[0][0][0][0])) {
                                for (const innerMostArray of candidateBlock[0][0][0][0]) {
                                    if (Array.isArray(innerMostArray) && innerMostArray.length > 1 && typeof innerMostArray[1] === 'string') {
                                        const textSegment = innerMostArray[1];
                                        // Basic heuristic to filter out "thought process" or similar meta-commentary.
                                        // This will need refinement based on actual response variations.
                                        if (!textSegment.toLowerCase().includes("thinking process") &&
                                            !textSegment.toLowerCase().includes("thought process") &&
                                            !textSegment.startsWith("1.") && // Avoid numbered list from thoughts
                                            !textSegment.startsWith("2.") &&
                                            !textSegment.startsWith("3.") &&
                                            !textSegment.startsWith("4.") &&
                                            !textSegment.startsWith("5.") &&
                                            !textSegment.startsWith("6.") &&
                                            textSegment.trim() !== "**") {
                                            combinedText += textSegment; // Concatenate, newlines are part of the text
                                        }
                                    }
                                }
                            }
                        }
                    }
                }
            }
            // Cleanup common markdown/formatting that might not be desired for relay
            let cleanedMessage = combinedText.replace(/\*\*/g, "").replace(/\\n/g, "\n").replace(/\n\s*\n/g, '\n').trim();
            
            if (cleanedMessage) {
                console.log(BG_LOG_PREFIX, "Parsed AI Studio response to (first 100 chars):", cleanedMessage.substring(0, 100));
                return cleanedMessage;
            } else {
                console.warn(BG_LOG_PREFIX, "Parsing AI Studio response yielded empty text. Original (first 200 chars):", jsonString.substring(0,200));
            }
        } catch (e) {
            console.error(BG_LOG_PREFIX, "Error parsing AI Studio response JSON:", e, "Original string (first 200 chars):", jsonString.substring(0, 200));
        }
        console.warn(BG_LOG_PREFIX, "Failed to extract clean text from AI Studio response, returning raw data.");
        return jsonString;
    }

    if (message === "Fetch.requestPaused") {
        // Log immediately upon entering Fetch.requestPaused
        console.log(BG_LOG_PREFIX, `ENTERED Fetch.requestPaused for tab ${tabId}, URL: ${params.request.url}, Debugger NetworkRequestId: ${params.requestId}, Stage: ${params.responseErrorReason || params.requestStage}, Headers:`, params.request.headers);

        if (!tabInfo) {
            console.warn(BG_LOG_PREFIX, `Fetch.requestPaused for tab ${tabId} but NO tabInfo found in debuggerAttachedTabs. Continuing request.`);
            chrome.debugger.sendCommand(debuggeeId, "Fetch.continueRequest", { requestId: params.requestId });
            return;
        }
        if (!tabInfo.isFetchEnabled) {
            console.log(BG_LOG_PREFIX, `Tab ${tabId} not actively monitored or Fetch not enabled (tabInfo.isFetchEnabled is false). Continuing request.`);
            chrome.debugger.sendCommand(debuggeeId, "Fetch.continueRequest", { requestId: params.requestId });
            return;
        }

        // This is the application's requestId (e.g., 0, 1, 2...)
        // It's CRITICAL that tabInfo.lastKnownRequestId is correctly set when the command was initially forwarded.
        const currentOperationRequestId = tabInfo.lastKnownRequestId;

        if (currentOperationRequestId === null || currentOperationRequestId === undefined) {
            console.warn(BG_LOG_PREFIX, `Fetch.requestPaused for tab ${tabId} (URL: ${params.request.url}) but tabInfo.lastKnownRequestId is null/undefined. Cannot associate with an operation. Continuing request.`);
            chrome.debugger.sendCommand(debuggeeId, "Fetch.continueRequest", { requestId: params.requestId });
            return;
        }
        
        // Check if the URL matches any of the patterns for this tab
        const matchesPattern = tabInfo.patterns.some(p => {
            try {
                // Ensure the pattern is treated as a string and properly escaped for regex construction.
                // Basic wildcard to regex: replace * with .*? (non-greedy)
                const patternRegex = new RegExp(String(p.urlPattern).replace(/[.*+?^${}()|[\]\\]/g, '\\$&').replace(/\\\*/g, '.*?'));
                return patternRegex.test(params.request.url);
            } catch (e) {
                console.error(BG_LOG_PREFIX, `Error creating regex from pattern '${p.urlPattern}':`, e);
                return false;
            }
        });

        if (!matchesPattern) {
            // console.log(BG_LOG_PREFIX, `Fetch.requestPaused for URL ${params.request.url} did NOT match stored patterns for tab ${tabId}. Continuing request. Patterns:`, tabInfo.patterns);
            chrome.debugger.sendCommand(debuggeeId, "Fetch.continueRequest", { requestId: params.requestId });
            return;
        }
        console.log(BG_LOG_PREFIX, `Fetch.requestPaused for URL ${params.request.url} MATCHED pattern. App RequestId: ${currentOperationRequestId}. Proceeding...`);
        
        console.log(BG_LOG_PREFIX, `[DEBUG_STAGE_STATUS] For matched URL ${params.request.url}, appReqId: ${currentOperationRequestId}, debugger netReqId: ${params.requestId}:`);
        console.log(BG_LOG_PREFIX, `  - params.requestStage: ${params.requestStage}`);
        console.log(BG_LOG_PREFIX, `  - params.responseStatusCode: ${params.responseStatusCode}`);
        console.log(BG_LOG_PREFIX, `  - params.responseErrorReason: ${params.responseErrorReason}`);

        // Additional pre-condition logging
        console.log(BG_LOG_PREFIX, `[PRE-CONDITION CHECK] For AppReqId: ${currentOperationRequestId}, Debugger netReqId: ${params.requestId}`);
        console.log(BG_LOG_PREFIX, `  - tabInfo (raw):`, tabInfo); // Log the raw tabInfo object
        console.log(BG_LOG_PREFIX, `  - tabInfo.patterns:`, tabInfo ? JSON.stringify(tabInfo.patterns) : "tabInfo is null");
        console.log(BG_LOG_PREFIX, `  - tabInfo.lastKnownRequestId: ${tabInfo ? tabInfo.lastKnownRequestId : "tabInfo is null"} (should be currentOperationRequestId)`);
        console.log(BG_LOG_PREFIX, `  - currentOperationRequestId (derived from tabInfo.lastKnownRequestId): ${currentOperationRequestId}`);

        // Scenario 1: Network error before even getting a response status (e.g., DNS failure)
        if (params.responseErrorReason) {
            console.error(BG_LOG_PREFIX, `Response error for ${params.request.url} (debugger netReqId ${params.requestId}): ${params.responseErrorReason}. AppReqId: ${currentOperationRequestId}.`);
            const messageToContent = {
                type: "PROVIDER_DEBUGGER_EVENT", // Ensure this type is handled by content.js
                detail: {
                    requestId: currentOperationRequestId,
                    networkRequestId: params.requestId,
                    error: `Network error: ${params.responseErrorReason}`,
                    isFinal: true
                }
            };
            chrome.tabs.sendMessage(tabId, messageToContent, response => {
                if (chrome.runtime.lastError) console.error(BG_LOG_PREFIX, `Error sending debugger error event (responseErrorReason) to content script for tab ${tabId}:`, chrome.runtime.lastError.message);
                else console.log(BG_LOG_PREFIX, `Sent debugger error event (responseErrorReason) to content script for tab ${tabId}, appReqId: ${currentOperationRequestId}, ack:`, response);
            });
            chrome.debugger.sendCommand(debuggeeId, "Fetch.continueRequest", { requestId: params.requestId });
            return;
        }

<<<<<<< HEAD
        // Scenario 2: We have response headers (indicated by params.responseStatusCode being present).
        if (params.responseStatusCode) {
            if (params.responseStatusCode >= 200 && params.responseStatusCode < 300) {
                // SUCCESS: We have a 2xx status, attempt to get the response body.
                console.log(BG_LOG_PREFIX, `Attempting Fetch.getResponseBody for ${params.request.url}, appReqId: ${currentOperationRequestId}, debugger netReqId: ${params.requestId} (Stage: ${params.requestStage}, Status: ${params.responseStatusCode})`);
                chrome.debugger.sendCommand(debuggeeId, "Fetch.getResponseBody", { requestId: params.requestId }, (responseBodyData) => {
                    let errorMessageForContent = null; 
                    if (chrome.runtime.lastError) {
                        errorMessageForContent = `Error calling Fetch.getResponseBody: ${chrome.runtime.lastError.message}`;
                        console.error(BG_LOG_PREFIX, `${errorMessageForContent} for tab ${tabId}, appReqId: ${currentOperationRequestId}, debugger netReqId: ${params.requestId}`);
=======
                    const rawBodyText = responseBodyData.base64Encoded ? new TextDecoder('utf-8').decode(Uint8Array.from(atob(responseBodyData.body), c => c.charCodeAt(0))) : responseBodyData.body;
                    
                    if (rawBodyText === undefined || rawBodyText === null) {
                        console.error(BG_LOG_PREFIX, `Extracted rawBodyText is undefined or null for debugger requestId ${params.requestId}.`);
                        return;
>>>>>>> a7664217
                    }
                    
                    console.log(BG_LOG_PREFIX, `[getResponseBody CB] appReqId: ${currentOperationRequestId}, netReqId: ${params.requestId}. responseBodyData raw:`, responseBodyData);
                    if (responseBodyData) {
                        console.log(BG_LOG_PREFIX, `[getResponseBody CB] responseBodyData.body (first 100): ${responseBodyData.body ? String(responseBodyData.body).substring(0,100) : 'N/A'}, .base64Encoded: ${responseBodyData.base64Encoded}`);
                    }
                    console.log(BG_LOG_PREFIX, `[getResponseBody CB] errorMessageForContent before check: '${errorMessageForContent}'`);

                    if (!responseBodyData && !errorMessageForContent) { 
                        errorMessageForContent = "No response body data and no explicit error from getResponseBody.";
                        console.warn(BG_LOG_PREFIX, `${errorMessageForContent} for tab ${tabId}, appReqId: ${currentOperationRequestId}, debugger netReqId: ${params.requestId}`);
                    }
                    console.log(BG_LOG_PREFIX, `[getResponseBody CB] errorMessageForContent AFTER check: '${errorMessageForContent}'`);

                    const messageToContent = {
                        type: "PROVIDER_DEBUGGER_EVENT",
                        detail: {
                            requestId: currentOperationRequestId,
                            networkRequestId: params.requestId,
                            data: responseBodyData ? responseBodyData.body : null,
                            base64Encoded: responseBodyData ? responseBodyData.base64Encoded : false,
                            error: errorMessageForContent,
                            isFinal: true 
                        }
                    };
                    console.log(BG_LOG_PREFIX, `Sending PROVIDER_DEBUGGER_EVENT (body/error) to content script for tab ${tabId}, appReqId: ${currentOperationRequestId}. Error: ${errorMessageForContent}, Data (first 100): ${messageToContent.detail.data ? String(messageToContent.detail.data).substring(0,100) + "..." : "null"}`);
                    chrome.tabs.sendMessage(tabId, messageToContent, response => {
                         if (chrome.runtime.lastError) console.error(BG_LOG_PREFIX, `Error sending/acking debugger event (body/error) to content script for tab ${tabId}:`, chrome.runtime.lastError.message);
                         else console.log(BG_LOG_PREFIX, `Sent debugger event (body/error) to content script for tab ${tabId}, appReqId: ${currentOperationRequestId}, ack:`, response);
                    });
                });
            } else { // Non-2xx status code
                const httpErrorMessage = `HTTP error ${params.responseStatusCode} for ${params.request.url}`;
                console.error(BG_LOG_PREFIX, `${httpErrorMessage}. AppReqId: ${currentOperationRequestId}, Debugger netReqId: ${params.requestId}.`);
                const messageToContent = {
                    type: "PROVIDER_DEBUGGER_EVENT",
                    detail: {
                        requestId: currentOperationRequestId,
                        networkRequestId: params.requestId,
                        error: httpErrorMessage,
                        isFinal: true
                    }
                };
                chrome.tabs.sendMessage(tabId, messageToContent, response => {
                    if (chrome.runtime.lastError) console.error(BG_LOG_PREFIX, `Error sending debugger HTTP error event to content script for tab ${tabId}:`, chrome.runtime.lastError.message);
                    else console.log(BG_LOG_PREFIX, `Sent debugger HTTP error event to content script for tab ${tabId}, appReqId: ${currentOperationRequestId}, ack:`, response);
                });
                chrome.debugger.sendCommand(debuggeeId, "Fetch.continueRequest", { requestId: params.requestId });
            }
        } else {
            // No response headers yet (no params.responseStatusCode), and no responseErrorReason.
            // This could be an earlier stage of the request or one not relevant for body capture.
            console.log(BG_LOG_PREFIX, `Request for ${params.request.url} (debugger netReqId: ${params.requestId}, appReqId: ${currentOperationRequestId}) does not have responseStatusCode. Stage: ${params.requestStage}. Continuing request.`);
            chrome.debugger.sendCommand(debuggeeId, "Fetch.continueRequest", { requestId: params.requestId });
        }
    }
});<|MERGE_RESOLUTION|>--- conflicted
+++ resolved
@@ -1103,7 +1103,6 @@
             return;
         }
 
-<<<<<<< HEAD
         // Scenario 2: We have response headers (indicated by params.responseStatusCode being present).
         if (params.responseStatusCode) {
             if (params.responseStatusCode >= 200 && params.responseStatusCode < 300) {
@@ -1114,13 +1113,6 @@
                     if (chrome.runtime.lastError) {
                         errorMessageForContent = `Error calling Fetch.getResponseBody: ${chrome.runtime.lastError.message}`;
                         console.error(BG_LOG_PREFIX, `${errorMessageForContent} for tab ${tabId}, appReqId: ${currentOperationRequestId}, debugger netReqId: ${params.requestId}`);
-=======
-                    const rawBodyText = responseBodyData.base64Encoded ? new TextDecoder('utf-8').decode(Uint8Array.from(atob(responseBodyData.body), c => c.charCodeAt(0))) : responseBodyData.body;
-                    
-                    if (rawBodyText === undefined || rawBodyText === null) {
-                        console.error(BG_LOG_PREFIX, `Extracted rawBodyText is undefined or null for debugger requestId ${params.requestId}.`);
-                        return;
->>>>>>> a7664217
                     }
                     
                     console.log(BG_LOG_PREFIX, `[getResponseBody CB] appReqId: ${currentOperationRequestId}, netReqId: ${params.requestId}. responseBodyData raw:`, responseBodyData);
